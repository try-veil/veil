services:
  #
  # Required services (database and FusionAuth)
  #

  # Postgresql is the default database. You can swap this out for MySQL if you prefer.
  db:
    image: postgres:16.0-bookworm
    environment:
      PGDATA: /var/lib/postgresql/data/pgdata
      POSTGRES_USER: ${POSTGRES_USER}
      POSTGRES_PASSWORD: ${POSTGRES_PASSWORD}
    healthcheck:
      test: [ "CMD-SHELL", "pg_isready -U postgres" ]
      interval: 5s
      timeout: 5s
      retries: 5
    restart: unless-stopped
    volumes:
      - db_data:/var/lib/postgresql/data
    networks:
      - fusionauth

  # This is the main FusionAuth application.
  fusionauth:
    image: fusionauth/fusionauth-app:latest
    depends_on:
      db:
        condition: service_healthy
      search:
        condition: service_healthy
    environment:
      DATABASE_URL: jdbc:postgresql://db:5432/fusionauth
      DATABASE_ROOT_USERNAME: ${POSTGRES_USER}
      DATABASE_ROOT_PASSWORD: ${POSTGRES_PASSWORD}
      DATABASE_USERNAME: ${DATABASE_USER}
      DATABASE_PASSWORD: ${DATABASE_PASSWORD}
      FUSIONAUTH_APP_KICKSTART_FILE: ${FUSIONAUTH_APP_KICKSTART_FILE}
      FUSIONAUTH_APP_MEMORY: ${FUSIONAUTH_APP_MEMORY}
      FUSIONAUTH_APP_RUNTIME_MODE: ${FUSIONAUTH_APP_RUNTIME_MODE}
      FUSIONAUTH_APP_URL: http://fusionauth:9011
      SEARCH_SERVERS: http://search:9200
      SEARCH_TYPE: ${FUSIONAUTH_SEARCH_TYPE}
    healthcheck:
      test: curl --silent --fail http://localhost:9011/api/status -o /dev/null -w "%{http_code}"
      interval: 5s
      timeout: 5s
      retries: 5
    restart: unless-stopped
    ports:
      - 9011:9011
    volumes:
      - fusionauth_config:/usr/local/fusionauth/config
      - ${FUSIONAUTH_LOCAL_KICKSTART_DIRECTORY}:/usr/local/fusionauth/kickstart
      - ${FUSIONAUTH_LOCAL_PLUGIN_DIRECTORY}:/usr/local/fusionauth/plugins
    networks:
      - fusionauth
      - grafana

  # Open Search isn't technically required, but the `fusionauth` service currently depends on it, so we start it here.
  # You can change the search engine backend to `database` in the `.env` file if you would prefer to use that.
  # Then you can remove the search dependency above and disable this service.
  search:
    image: opensearchproject/opensearch:2.11.0
    environment:
      cluster.name: fusionauth
      discovery.type: single-node
      node.name: search
      plugins.security.disabled: "true"
      bootstrap.memory_lock: "true"
      OPENSEARCH_JAVA_OPTS: ${OPENSEARCH_JAVA_OPTS}
    healthcheck:
      interval: 10s
      retries: 80
      test: curl --write-out 'HTTP %{http_code}' --fail --silent --output /dev/null http://localhost:9200/
    restart: unless-stopped
    ulimits:
      memlock:
        soft: -1
        hard: -1
      nofile:
        soft: 65536
        hard: 65536
    ports:
      - 9200:9200 # REST API
      - 9600:9600 # Performance Analyzer
    volumes:
      - search_data:/usr/share/opensearch/data
    networks:
      - fusionauth

  #
  # Optional services
  #

  # Caddy can be used as a proxy to FusionAuth.
  caddy:
    image: caddy
    profiles:
      - caddy
    depends_on:
      - fusionauth
    restart: unless-stopped
    ports:
      - "80:80"
      - "443:443"
    volumes:
      - ./Caddyfile:/etc/caddy/Caddyfile
      - caddy_data:/data
      - caddy_config:/config

  # Mailcatcher is a nice SMTP server that can be used for development and testing. You'll need to configure FusionAuth
  # to use Mailcatcher (or use a Kickstart file that points the SMTP configuration to localhost:1025).
  mailcatcher:
    image: sj26/mailcatcher
    profiles:
      - mailcatcher
    ports:
      - "1025:1025"
      - "1080:1080"
    healthcheck:
      interval: 10s
      retries: 80
      test: wget -q -O /dev/null http://mailcatcher:1080/
    networks:
      - fusionauth

  # Zookeeper is needed for Kafka
  zookeeper:
    image: confluentinc/cp-zookeeper:latest
    profiles:
      - kafka
    environment:
      ZOOKEEPER_CLIENT_PORT: 2181
      ZOOKEEPER_TICK_TIME: 2000
    ports:
      - 2181:2181
    networks:
      - fusionauth

  # Kafka can be used for Webhooks rather than HTTP. You'll need to configure FusionAuth to use Kafka (or use a
  # Kickstart file that enables Kafka).
  kafka:
    image: confluentinc/cp-kafka:latest
    profiles:
      - kafka
    depends_on:
      - zookeeper
    ports:
      - 9092:9092
    environment:
      KAFKA_BROKER_ID: 1
      KAFKA_ZOOKEEPER_CONNECT: zookeeper:2181
      KAFKA_ADVERTISED_LISTENERS: PLAINTEXT://kafka:9092
      KAFKA_LISTENER_SECURITY_PROTOCOL_MAP: PLAINTEXT:PLAINTEXT
      KAFKA_INTER_BROKER_LISTENER_NAME: PLAINTEXT
      KAFKA_OFFSETS_TOPIC_REPLICATION_FACTOR: 1
    networks:
      - fusionauth

  # Cleanspeak provides filtering of usernames and profile data to prevent profanity and other unwanted content. You'll
  # need a Cleanspeak license to enable this service.
  cleanspeak:
    image: cleanspeak/cleanspeak-app:latest
    profiles:
      - cleanspeak
    depends_on:
      db:
        condition: service_healthy
      search:
        condition: service_healthy
    environment:
      DATABASE_URL: jdbc:postgresql://db:5432/cleanspeak
      DATABASE_ROOT_USERNAME: ${POSTGRES_USER}
      DATABASE_ROOT_PASSWORD: ${POSTGRES_PASSWORD}
      DATABASE_USERNAME: ${DATABASE_USER}
      DATABASE_PASSWORD: ${DATABASE_PASSWORD}
      CLEANSPEAK_APP_MEMORY: ${CLEANSPEAK_APP_MEMORY}
      LICENSE_ID: ${CLEANSPEAK_LICENSE_ID}
      SEARCH_SERVERS: http://search:9200
    restart: unless-stopped
    ports:
      - 8001:8001
    volumes:
      - cs_config:/usr/local/cleanspeak/config
    networks:
      - fusionauth

  # OpenTelemetry can be used to collect metrics from FusionAuth and push them to Prometheus or other systems. You might need
  # to configure OpenTelemetry by editing the opentelementy-collector-config.yml file.
  opentelemetry:
    image: otel/opentelemetry-collector
    profiles:
      - opentelemetry
    depends_on:
      - fusionauth
    ports:
      - 8889:8889
      - 4318:4318
    volumes:
      - ${OPENTELEMETRY_COLLECTOR_CONFIG_FILE}:/etc/opentelemetry/collector-config.yml
    command: ["--config=/etc/opentelemetry/collector-config.yml"]
    networks:
      - fusionauth

  # Prometheus can be used to monitor FusionAuth and can be used with OpenTelemetry or directly. Depending on the way you want to
  # use Prometheus, you might need to change the PROMETHEUS_CONFIG_FILE variable to point to a different configuration file or
  # edit the configuration files as needed.
  prometheus:
    image: prom/prometheus
    profiles:
      - prometheus
    depends_on:
      - fusionauth
    ports:
      - 9090:9090
    volumes:
      - ${PROMETHEUS_CONFIG_FILE}:/etc/prometheus/prometheus.yml
      - ${PROMETHEUS_RULES_FILE}:/etc/prometheus/rules.yml
      - prometheus_data:/prometheus

  # Alertmanager can be used in conjunction with Prometheus to handle errors that are collected.
  alertmanager:
    image: prom/alertmanager:v0.28.1
    profiles:
      - alertmanager
    depends_on:
      - prometheus
    ports:
      - 9093:9093
    volumes:
      - ${ALERTMANAGER_CONFIG_FILE}:/etc/alertmanager/alertmanager-config.yml

  webhook-service:
    build:
      context: ./webhook-service
      dockerfile: Dockerfile
    environment:
      - GRAFANA_API_URL=http://grafana:3000
      - WEBHOOK_PORT=3001
    ports:
      - "4001:3001"
    networks:
      - grafana
    restart: unless-stopped
  
  my_postgres:
      image: postgres:16
      container_name: my_postgres
      restart: unless-stopped
      environment:
        POSTGRES_USER: myuser
        POSTGRES_PASSWORD: mypassword
        POSTGRES_DB: mydb
      ports:
        - "5433:5432"
      volumes:
        - my_postgres_data:/var/lib/postgresql/data

  # Redis for caching
  redis:
    image: redis:7-alpine
    container_name: veil_redis
    restart: unless-stopped
    ports:
      - "6379:6379"
    volumes:
      - redis_data:/data
    command: redis-server --appendonly yes

volumes:
  caddy_config:
  caddy_data:
  cs_config:
  db_data:
  fusionauth_config:
  prometheus_data:
  search_data:
  my_postgres_data:
<<<<<<< HEAD

networks:
  fusionauth:
    external: true
    name: veil_fusionauth
  grafana:
    external: true
    name: veil_grafana
=======
  redis_data:
>>>>>>> 1c6142f1
<|MERGE_RESOLUTION|>--- conflicted
+++ resolved
@@ -277,7 +277,7 @@
   prometheus_data:
   search_data:
   my_postgres_data:
-<<<<<<< HEAD
+  redis_data:
 
 networks:
   fusionauth:
@@ -286,6 +286,4 @@
   grafana:
     external: true
     name: veil_grafana
-=======
-  redis_data:
->>>>>>> 1c6142f1
+  