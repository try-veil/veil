import { Module } from '@nestjs/common';
import { WalletModule } from './wallet/wallet.module';
import { PaymentModule } from './payment/payment.module';
import { AuthModule } from './auth/auth.module';
import { PrismaModule } from './prisma/prisma.module';
import { CreditModule } from './credit/credit.module';
import { TenantModule } from './tenant/tenant.module';
import { ProjectModule } from './project/project.module';
import { OnboardingModule } from './onboarding/onboarding.module';
<<<<<<< HEAD
=======
import { UserModule } from './user/user.module';
>>>>>>> 1d41e920

@Module({
  imports: [
    PrismaModule,
    AuthModule,
    TenantModule,
    WalletModule,
    PaymentModule,
    CreditModule,
    ProjectModule,
<<<<<<< HEAD
    OnboardingModule
=======
    OnboardingModule,
    UserModule,
>>>>>>> 1d41e920
  ],
  exports: [
    PrismaModule,
    AuthModule,
    TenantModule,
    WalletModule,
    PaymentModule,
    CreditModule,
    ProjectModule,
<<<<<<< HEAD
    OnboardingModule
=======
    OnboardingModule,
    UserModule,
>>>>>>> 1d41e920
  ],
})
export class ServicesModule {}<|MERGE_RESOLUTION|>--- conflicted
+++ resolved
@@ -7,10 +7,7 @@
 import { TenantModule } from './tenant/tenant.module';
 import { ProjectModule } from './project/project.module';
 import { OnboardingModule } from './onboarding/onboarding.module';
-<<<<<<< HEAD
-=======
 import { UserModule } from './user/user.module';
->>>>>>> 1d41e920
 
 @Module({
   imports: [
@@ -21,12 +18,8 @@
     PaymentModule,
     CreditModule,
     ProjectModule,
-<<<<<<< HEAD
-    OnboardingModule
-=======
     OnboardingModule,
     UserModule,
->>>>>>> 1d41e920
   ],
   exports: [
     PrismaModule,
@@ -36,12 +29,8 @@
     PaymentModule,
     CreditModule,
     ProjectModule,
-<<<<<<< HEAD
-    OnboardingModule
-=======
     OnboardingModule,
     UserModule,
->>>>>>> 1d41e920
   ],
 })
 export class ServicesModule {}