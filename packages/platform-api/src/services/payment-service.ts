import { PaymentRepository, CreatePaymentData, UpdatePaymentData, PaymentWithDetails, PaymentFilters } from '../repositories/payment-repository';
import { SubscriptionRepository } from '../repositories/subscription-repository';
import { APIRepository } from '../repositories/api-repository';
<<<<<<< HEAD
import { RazorpayProvider } from './payment-providers/razorpay-provider';
=======
import { pricingService } from './pricing/pricing-service';
import { PricingRepository } from '../repositories/pricing-repository';
>>>>>>> 9cfbf3c0

export interface PaymentProvider {
  name: string;
  createPayment(data: PaymentProviderRequest): Promise<PaymentProviderResponse>;
  processPayment(data: ProcessPaymentProviderRequest): Promise<PaymentProviderResponse>;
  refundPayment(data: RefundPaymentProviderRequest): Promise<RefundProviderResponse>;
  getPaymentStatus(paymentId: string): Promise<PaymentStatusResponse>;
  validateWebhook(payload: any, signature: string): boolean;
}

export interface PaymentProviderRequest {
  amount: number;
  currency: string;
  customerId?: string;
  description?: string;
  metadata?: Record<string, any>;
}

export interface ProcessPaymentProviderRequest {
  paymentId: string;
  paymentToken: string;
  billingAddress: BillingAddress;
}

export interface RefundPaymentProviderRequest {
  paymentId: string;
  amount?: number;
  reason: string;
}

export interface PaymentProviderResponse {
  success: boolean;
  paymentId: string;
  status: 'pending' | 'processing' | 'completed' | 'failed';
  message?: string;
  clientSecret?: string;
  redirectUrl?: string;
  metadata?: Record<string, any>;
}

export interface RefundProviderResponse {
  success: boolean;
  refundId: string;
  amount: number;
  status: 'pending' | 'completed' | 'failed';
  message?: string;
}

export interface PaymentStatusResponse {
  paymentId: string;
  status: 'pending' | 'processing' | 'completed' | 'failed' | 'refunded' | 'cancelled';
  amount: number;
  currency: string;
  processedAt?: Date;
  failureReason?: string;
}

export interface BillingAddress {
  name: string;
  email: string;
  addressLine1: string;
  addressLine2?: string;
  city: string;
  state: string;
  postalCode: string;
  country: string;
}

export interface CreatePaymentRequest {
  subscriptionUid: string;
  amount: number;
  currency: string;
  paymentMethod: {
    type: string;
    provider: string;
    details?: Record<string, any>;
  };
  description?: string;
  metadata?: Record<string, any>;
}

export interface ProcessPaymentRequest {
  paymentRecordUid: string;
  paymentToken: string;
  billingAddress: BillingAddress;
  savePaymentMethod: boolean;
}

export interface RefundPaymentRequest {
  paymentRecordUid: string;
  amount?: number;
  reason: string;
  notifyCustomer: boolean;
}

export interface PricingCalculation {
  basePrice: number;
  setupFee: number;
  discountAmount: number;
  taxAmount: number;
  totalAmount: number;
  currency: string;
  breakdown: Array<{
    description: string;
    amount: number;
    type: 'base' | 'setup' | 'discount' | 'tax' | 'fee';
  }>;
}

// Mock payment providers (in real implementation, these would be separate classes)
class StripeProvider implements PaymentProvider {
  name = 'stripe';

  async createPayment(data: PaymentProviderRequest): Promise<PaymentProviderResponse> {
    // Mock Stripe payment creation
    const paymentId = `pi_${Math.random().toString(36).substring(2, 15)}`;
    
    return {
      success: true,
      paymentId,
      status: 'pending',
      clientSecret: `${paymentId}_secret_${Math.random().toString(36).substring(2, 10)}`,
      metadata: { provider: 'stripe' }
    };
  }

  async processPayment(data: ProcessPaymentProviderRequest): Promise<PaymentProviderResponse> {
    // Mock payment processing - randomly succeed/fail for demo
    const success = Math.random() > 0.1; // 90% success rate
    
    return {
      success,
      paymentId: data.paymentId,
      status: success ? 'completed' : 'failed',
      message: success ? 'Payment processed successfully' : 'Card declined',
    };
  }

  async refundPayment(data: RefundPaymentProviderRequest): Promise<RefundProviderResponse> {
    const refundId = `re_${Math.random().toString(36).substring(2, 15)}`;
    
    return {
      success: true,
      refundId,
      amount: data.amount || 0,
      status: 'completed',
      message: 'Refund processed successfully'
    };
  }

  async getPaymentStatus(paymentId: string): Promise<PaymentStatusResponse> {
    return {
      paymentId,
      status: 'completed',
      amount: 100,
      currency: 'USD',
      processedAt: new Date(),
    };
  }

  validateWebhook(payload: any, signature: string): boolean {
    // Mock webhook validation
    return true;
  }
}

class PayPalProvider implements PaymentProvider {
  name = 'paypal';

  async createPayment(data: PaymentProviderRequest): Promise<PaymentProviderResponse> {
    const paymentId = `PAYPAL_${Math.random().toString(36).substring(2, 15).toUpperCase()}`;
    
    return {
      success: true,
      paymentId,
      status: 'pending',
      redirectUrl: `https://paypal.com/checkoutnow?token=${paymentId}`,
      metadata: { provider: 'paypal' }
    };
  }

  async processPayment(data: ProcessPaymentProviderRequest): Promise<PaymentProviderResponse> {
    const success = Math.random() > 0.05; // 95% success rate
    
    return {
      success,
      paymentId: data.paymentId,
      status: success ? 'completed' : 'failed',
      message: success ? 'PayPal payment completed' : 'PayPal payment failed',
    };
  }

  async refundPayment(data: RefundPaymentProviderRequest): Promise<RefundProviderResponse> {
    const refundId = `PAYPAL_REFUND_${Math.random().toString(36).substring(2, 15).toUpperCase()}`;
    
    return {
      success: true,
      refundId,
      amount: data.amount || 0,
      status: 'completed',
      message: 'PayPal refund processed'
    };
  }

  async getPaymentStatus(paymentId: string): Promise<PaymentStatusResponse> {
    return {
      paymentId,
      status: 'completed',
      amount: 100,
      currency: 'USD',
      processedAt: new Date(),
    };
  }

  validateWebhook(payload: any, signature: string): boolean {
    return true;
  }
}

export class PaymentService {
  private paymentRepository: PaymentRepository;
  private subscriptionRepository: SubscriptionRepository;
  private apiRepository: APIRepository;
  private pricingRepository: PricingRepository;
  private providers: Map<string, PaymentProvider>;

  constructor() {
    this.paymentRepository = new PaymentRepository();
    this.subscriptionRepository = new SubscriptionRepository();
    this.apiRepository = new APIRepository();
<<<<<<< HEAD
=======
    this.pricingRepository = new PricingRepository();
>>>>>>> 9cfbf3c0

    // Initialize payment providers
    this.providers = new Map();

    // Add Razorpay as the primary payment provider
    try {
      this.providers.set('razorpay', new RazorpayProvider());
      console.log('Razorpay provider initialized');
    } catch (error) {
      console.error('Failed to initialize Razorpay provider:', error);
    }

    // Keep mock providers for fallback/testing
    this.providers.set('stripe', new StripeProvider());
    this.providers.set('paypal', new PayPalProvider());
  }

  /**
   * Calculate pricing for an API subscription using the pricing engine
   */
  async calculatePricing(
    apiUid: string,
    planType: string = 'basic',
    billingCycle: string = 'monthly',
    requestsLimit?: number,
    discountCode?: string,
    quantity: number = 1
  ): Promise<PricingCalculation> {
    try {
      const api = await this.apiRepository.findByUid(apiUid);
      if (!api) {
        throw new Error('API not found');
      }

      // Get pricing models for this API
      const allModels = await pricingService.getAvailablePricingModels(api.id);

      if (allModels.length === 0) {
        // Fallback to legacy pricing if no pricing models configured
        return this.calculateLegacyPricing(api, planType, billingCycle, requestsLimit, discountCode, quantity);
      }

      // Find matching pricing model based on billing cycle
      const pricingModel = allModels.find(m => m.billingCycle === billingCycle) || allModels[0];

      // Create mock usage data for price calculation
      const mockUsage = {
        subscriptionId: 0, // Placeholder for new subscription
        totalRequests: requestsLimit || 1000,
        successfulRequests: requestsLimit || 1000,
        failedRequests: 0,
        dataTransferredBytes: 0,
        dataTransferredGB: 0,
      };

      // Create mock billing period for calculation
      const mockBillingPeriod = {
        id: 0,
        uid: '',
        subscriptionId: 0,
        pricingModelId: pricingModel.id!,
        startDate: new Date(),
        endDate: new Date(Date.now() + 30 * 24 * 60 * 60 * 1000),
        status: 'active' as const,
        usageSnapshot: null,
        calculatedAmount: null,
        createdAt: new Date(),
        updatedAt: new Date(),
      };

      // Calculate price using pricing engine
      const calculation = await pricingService.calculateSubscriptionPrice(
        mockUsage.subscriptionId,
        pricingModel.id!,
        mockUsage,
        discountCode
      );

      // Apply quantity multiplier if > 1
      const quantityMultiplier = quantity > 1 ? quantity : 1;

      // Convert pricing engine output to PricingCalculation format
      const setupFee = planType === 'enterprise' ? calculation.calculation.baseAmount * 0.1 : 0;

      const breakdown = calculation.calculation.breakdown.map(item => ({
        description: item.description || '',
        amount: (item.amount || 0) * quantityMultiplier,
        type: this.mapBreakdownType(item.tier),
      }));

      if (setupFee > 0) {
        breakdown.push({
          description: 'Enterprise setup fee',
          amount: setupFee,
          type: 'setup' as const,
        });
      }

      return {
        basePrice: calculation.calculation.baseAmount * quantityMultiplier,
        setupFee,
        discountAmount: (calculation.calculation.discountAmount || 0) * quantityMultiplier,
        taxAmount: (calculation.calculation.taxAmount || 0) * quantityMultiplier,
        totalAmount: calculation.calculation.totalAmount * quantityMultiplier + setupFee,
        currency: pricingModel.currency,
        breakdown,
      };

    } catch (error) {
      console.error('Error calculating pricing:', error);
      throw error;
    }
  }

  /**
   * Legacy pricing calculation (fallback when no pricing models configured)
   */
  private async calculateLegacyPricing(
    api: any,
    planType: string,
    billingCycle: string,
    requestsLimit?: number,
    discountCode?: string,
    quantity: number = 1
  ): Promise<PricingCalculation> {
    let basePrice = parseFloat(api.price);

    // Apply plan multipliers
    const planMultipliers = { basic: 1, pro: 2.5, enterprise: 5, custom: 1 };
    basePrice *= planMultipliers[planType as keyof typeof planMultipliers] || 1;

    // Apply billing cycle discounts
    const billingDiscounts = { monthly: 0, yearly: 0.15, one_time: 0 };
    const billingDiscount = billingDiscounts[billingCycle as keyof typeof billingDiscounts] || 0;

    const setupFee = planType === 'enterprise' ? basePrice * 0.1 : 0;
    basePrice *= quantity;

    let discountAmount = basePrice * billingDiscount;

    // Apply discount code via pricing engine
    if (discountCode) {
      try {
        const promotion = await pricingService.validatePromotionCode(discountCode);
        if (promotion && promotion.type === 'percentage_discount') {
          discountAmount += basePrice * (promotion.value / 100);
        } else if (promotion && promotion.type === 'fixed_discount') {
          discountAmount += Math.min(promotion.value, basePrice);
        }
      } catch (error) {
        console.warn('Failed to apply promotion code:', error);
      }
    }

    const taxableAmount = basePrice - discountAmount;
    const taxAmount = Math.max(0, taxableAmount * 0.1);
    const totalAmount = basePrice + setupFee - discountAmount + taxAmount;

    const breakdown = [
      { description: `${api.name} - ${planType} plan (${billingCycle})`, amount: basePrice, type: 'base' as const }
    ];

    if (setupFee > 0) breakdown.push({ description: 'Setup fee', amount: setupFee, type: 'setup' as const });
    if (discountAmount > 0) breakdown.push({ description: 'Discounts', amount: -discountAmount, type: 'discount' as const });
    if (taxAmount > 0) breakdown.push({ description: 'Tax', amount: taxAmount, type: 'tax' as const });

    return { basePrice, setupFee, discountAmount, taxAmount, totalAmount, currency: 'USD', breakdown };
  }

  /**
   * Map pricing engine breakdown tier to payment breakdown type
   */
  private mapBreakdownType(tier?: string): 'base' | 'setup' | 'discount' | 'tax' | 'fee' {
    if (!tier) return 'base';
    if (tier.includes('setup')) return 'setup';
    if (tier.includes('discount') || tier.includes('promotion')) return 'discount';
    if (tier.includes('tax')) return 'tax';
    if (tier.includes('fee') || tier.includes('overage')) return 'fee';
    return 'base';
  }

  /**
   * Create a payment intent
   */
  async createPayment(
    userId: number,
    request: CreatePaymentRequest
  ): Promise<PaymentWithDetails> {
    try {
      // Find subscription
      const subscription = await this.subscriptionRepository.findByUid(request.subscriptionUid);
      if (!subscription) {
        throw new Error('Subscription not found');
      }

      if (subscription.userId !== userId) {
        throw new Error('You can only create payments for your own subscriptions');
      }

      // Get payment provider
      const provider = this.providers.get(request.paymentMethod.provider);
      if (!provider) {
        throw new Error(`Payment provider '${request.paymentMethod.provider}' not supported`);
      }

      // Create payment with provider
      const providerResponse = await provider.createPayment({
        amount: request.amount,
        currency: request.currency,
        description: request.description,
        metadata: {
          subscriptionUid: request.subscriptionUid,
          userId: userId.toString(),
          ...request.metadata,
        },
      });

      if (!providerResponse.success) {
        throw new Error('Failed to create payment with provider');
      }

      // Create payment record
      const paymentData: CreatePaymentData = {
        subscriptionId: subscription.id,
        amount: request.amount.toFixed(2),
        currency: request.currency,
        paymentProvider: request.paymentMethod.provider,
        paymentMethodType: request.paymentMethod.type,
        status: 'pending',
        providerPaymentId: providerResponse.paymentId,
        metadata: {
          clientSecret: providerResponse.clientSecret,
          redirectUrl: providerResponse.redirectUrl,
          ...request.metadata,
        },
        description: request.description,
      };

      const payment = await this.paymentRepository.create(paymentData);
      const fullPayment = await this.paymentRepository.findById(payment.id);
      
      if (!fullPayment) {
        throw new Error('Failed to retrieve created payment');
      }

      console.log(`Payment created: ${payment.uid} for subscription ${request.subscriptionUid}`);
      
      return fullPayment;

    } catch (error) {
      console.error('Error creating payment:', error);
      throw error;
    }
  }

  /**
   * Process a payment
   */
  async processPayment(
    userId: number,
    request: ProcessPaymentRequest
  ): Promise<PaymentWithDetails> {
    try {
      // Find payment record
      const payment = await this.paymentRepository.findByUid(request.paymentRecordUid);
      if (!payment) {
        throw new Error('Payment not found');
      }

      if (payment.user.id !== userId) {
        throw new Error('You can only process your own payments');
      }

      if (payment.status !== 'pending') {
        throw new Error('Payment is not in pending status');
      }

      // Get payment provider
      const provider = this.providers.get(payment.paymentProvider);
      if (!provider) {
        throw new Error(`Payment provider '${payment.paymentProvider}' not supported`);
      }

      // Process payment with provider
      const providerResponse = await provider.processPayment({
        paymentId: payment.providerPaymentId!,
        paymentToken: request.paymentToken,
        billingAddress: request.billingAddress,
      });

      // Update payment record
      if (providerResponse.success && providerResponse.status === 'completed') {
        await this.paymentRepository.markCompleted(
          payment.id,
          providerResponse.paymentId
        );

        // TODO: Update subscription status, activate API keys, send confirmation email
        console.log(`Payment completed: ${payment.uid}`);
      } else {
        await this.paymentRepository.markFailed(
          payment.id,
          providerResponse.message || 'Payment failed'
        );

        console.log(`Payment failed: ${payment.uid} - ${providerResponse.message}`);
      }

      // Get updated payment record
      const updatedPayment = await this.paymentRepository.findById(payment.id);
      if (!updatedPayment) {
        throw new Error('Failed to retrieve updated payment');
      }

      return updatedPayment;

    } catch (error) {
      console.error('Error processing payment:', error);
      throw error;
    }
  }

  /**
   * Refund a payment
   */
  async refundPayment(
    userId: number,
    request: RefundPaymentRequest
  ): Promise<PaymentWithDetails> {
    try {
      // Find payment record
      const payment = await this.paymentRepository.findByUid(request.paymentRecordUid);
      if (!payment) {
        throw new Error('Payment not found');
      }

      if (payment.user.id !== userId) {
        throw new Error('You can only refund your own payments');
      }

      if (payment.status !== 'completed') {
        throw new Error('Only completed payments can be refunded');
      }

      // Calculate refund amount
      const originalAmount = parseFloat(payment.amount);
      const refundAmount = request.amount || originalAmount;
      
      if (refundAmount > originalAmount) {
        throw new Error('Refund amount cannot exceed original payment amount');
      }

      // Get payment provider
      const provider = this.providers.get(payment.paymentProvider);
      if (!provider) {
        throw new Error(`Payment provider '${payment.paymentProvider}' not supported`);
      }

      // Process refund with provider
      const providerResponse = await provider.refundPayment({
        paymentId: payment.providerPaymentId!,
        amount: refundAmount,
        reason: request.reason,
      });

      if (!providerResponse.success) {
        throw new Error('Failed to process refund with provider');
      }

      // Update payment record
      await this.paymentRepository.processRefund(
        payment.id,
        refundAmount.toFixed(2),
        request.reason
      );

      // TODO: Update subscription status, deactivate API keys if full refund, send notification

      console.log(`Payment refunded: ${payment.uid} - Amount: ${refundAmount}`);

      // Get updated payment record
      const updatedPayment = await this.paymentRepository.findById(payment.id);
      if (!updatedPayment) {
        throw new Error('Failed to retrieve updated payment');
      }

      return updatedPayment;

    } catch (error) {
      console.error('Error processing refund:', error);
      throw error;
    }
  }

  /**
   * Get payment by UID
   */
  async getPayment(paymentUid: string, userId?: number): Promise<PaymentWithDetails> {
    try {
      const payment = await this.paymentRepository.findByUid(paymentUid);
      if (!payment) {
        throw new Error('Payment not found');
      }

      // Check ownership if userId provided
      if (userId && payment.user.id !== userId) {
        throw new Error('You can only access your own payments');
      }

      return payment;

    } catch (error) {
      console.error('Error fetching payment:', error);
      throw error;
    }
  }

  /**
   * Get user's payments
   */
  async getUserPayments(
    userId: number,
    filters?: PaymentFilters
  ): Promise<PaymentWithDetails[]> {
    try {
      return await this.paymentRepository.findByUser(userId, filters);

    } catch (error) {
      console.error('Error fetching user payments:', error);
      throw new Error('Failed to fetch payments');
    }
  }

  /**
   * Get payment analytics
   */
  async getPaymentAnalytics(
    userId?: number,
    fromDate?: Date,
    toDate?: Date
  ) {
    try {
      return await this.paymentRepository.getAnalytics(userId, fromDate, toDate);

    } catch (error) {
      console.error('Error fetching payment analytics:', error);
      throw error;
    }
  }

  /**
   * Handle payment webhook
   */
  async handleWebhook(
    provider: string,
    payload: any,
    signature?: string
  ): Promise<void> {
    try {
      const paymentProvider = this.providers.get(provider);
      if (!paymentProvider) {
        throw new Error(`Unsupported payment provider: ${provider}`);
      }

      // Validate webhook signature
      if (signature && !paymentProvider.validateWebhook(payload, signature)) {
        throw new Error('Invalid webhook signature');
      }

      // Process webhook based on event type
      const eventType = payload.type || payload.event_type;
      const paymentId = payload.data?.object?.id || payload.id;

      if (!paymentId) {
        console.error('No payment ID found in webhook payload');
        return;
      }

      // Find payment record
      const payment = await this.paymentRepository.findByProviderPaymentId(paymentId);
      if (!payment) {
        console.error(`Payment not found for provider ID: ${paymentId}`);
        return;
      }

      // Handle different event types
      switch (eventType) {
        // Razorpay events
        case 'payment.authorized':
        case 'payment.captured':
        // Stripe events
        case 'payment.succeeded':
        case 'payment_intent.succeeded':
          if (payment.status !== 'completed') {
            await this.paymentRepository.markCompleted(payment.id, paymentId);
            console.log(`Webhook: Payment completed - ${payment.uid}`);
          }
          break;

        // Razorpay/Stripe payment failures
        case 'payment.failed':
        case 'payment_intent.payment_failed':
          if (payment.status !== 'failed') {
            const failureReason = payload.data?.object?.last_payment_error?.message ||
                                 payload.payload?.payment?.entity?.error_description ||
                                 'Payment failed';
            await this.paymentRepository.markFailed(payment.id, failureReason);
            console.log(`Webhook: Payment failed - ${payment.uid}`);
          }
          break;

        // Razorpay subscription events
        case 'subscription.charged':
          console.log(`Webhook: Subscription charged - ${payment.uid}`);
          if (payment.status !== 'completed') {
            await this.paymentRepository.markCompleted(payment.id, paymentId);
          }
          break;

        case 'subscription.cancelled':
          console.log(`Webhook: Subscription cancelled - ${payment.uid}`);
          break;

        // Razorpay refund events
        case 'refund.created':
        case 'refund.processed':
          console.log(`Webhook: Refund processed for payment - ${payment.uid}`);
          break;

        // Stripe dispute
        case 'charge.dispute.created':
          console.log(`Webhook: Dispute created for payment - ${payment.uid}`);
          break;

        default:
          console.log(`Webhook: Unhandled event type - ${eventType}`);
      }

    } catch (error) {
      console.error('Error handling payment webhook:', error);
      throw error;
    }
  }

  /**
   * Cleanup stale pending payments
   */
  async cleanupPendingPayments(): Promise<number> {
    try {
      const pendingPayments = await this.paymentRepository.getPendingPayments(30); // 30 minutes
      let cleaned = 0;

      for (const payment of pendingPayments) {
        try {
          // Mark as cancelled after 30 minutes of being pending
          await this.paymentRepository.update(payment.id, {
            status: 'cancelled',
          });
          cleaned++;
        } catch (error) {
          console.error(`Failed to cleanup payment ${payment.uid}:`, error);
        }
      }

      if (cleaned > 0) {
        console.log(`Cleaned up ${cleaned} stale pending payments`);
      }

      return cleaned;

    } catch (error) {
      console.error('Error cleaning up pending payments:', error);
      throw error;
    }
  }
}<|MERGE_RESOLUTION|>--- conflicted
+++ resolved
@@ -1,12 +1,9 @@
 import { PaymentRepository, CreatePaymentData, UpdatePaymentData, PaymentWithDetails, PaymentFilters } from '../repositories/payment-repository';
 import { SubscriptionRepository } from '../repositories/subscription-repository';
 import { APIRepository } from '../repositories/api-repository';
-<<<<<<< HEAD
 import { RazorpayProvider } from './payment-providers/razorpay-provider';
-=======
 import { pricingService } from './pricing/pricing-service';
 import { PricingRepository } from '../repositories/pricing-repository';
->>>>>>> 9cfbf3c0
 
 export interface PaymentProvider {
   name: string;
@@ -237,10 +234,7 @@
     this.paymentRepository = new PaymentRepository();
     this.subscriptionRepository = new SubscriptionRepository();
     this.apiRepository = new APIRepository();
-<<<<<<< HEAD
-=======
     this.pricingRepository = new PricingRepository();
->>>>>>> 9cfbf3c0
 
     // Initialize payment providers
     this.providers = new Map();
