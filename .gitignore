--- conflicted
+++ resolved
@@ -13,12 +13,6 @@
 ## compiled binary
 veil
 
-<<<<<<< HEAD
-node_modules/
-.next/
-.env
-.env.local
-=======
 ## other build files
 dist
 osxcross
@@ -29,5 +23,4 @@
 packages/platform/api/src/research
 packages/caddy/configs
 
-.DS_Store
->>>>>>> 9e3ce1b1
+.DS_Store